services:
  # MongoDB Database - Using localhost MongoDB
  # mongodb:
  #   image: mongo:6.0
  #   container_name: iot-mongodb
  #   restart: unless-stopped
  #   environment:
  #     MONGO_INITDB_ROOT_USERNAME: admin
  #     MONGO_INITDB_ROOT_PASSWORD: password123
  #     MONGO_INITDB_DATABASE: iot-automation
  #   volumes:
  #     - mongodb_data:/data/db
  #     - ./backend/scripts:/docker-entrypoint-initdb.d
  #   ports:
  #     - "27017:27017"
  #   networks:
  #     - iot-network

  # AI/ML Microservice
  ai-ml-service:
    build:
      context: ./ai_ml_service
      dockerfile: Dockerfile
    container_name: iot-ai-ml
    restart: unless-stopped
    environment:
      PYTHONPATH: /app
    ports:
      - "8002:8002"
    networks:
      - iot-network
    healthcheck:
      test: ["CMD", "python", "-c", "import requests; requests.get('http://localhost:8002/health')"]
      interval: 30s
      timeout: 10s
      retries: 3
      start_period: 40s

  # Backend API
  backend:
    build:
      context: ./backend
      dockerfile: Dockerfile
    container_name: iot-backend
    restart: unless-stopped
    environment:
      NODE_ENV: production
<<<<<<< HEAD
      MONGODB_URI: mongodb://host.docker.internal:27017/iot_classroom
=======
      MONGODB_URI: mongodb://172.16.3.171:27017/iot_classroom
>>>>>>> daf14210
      PORT: 3001
      JWT_SECRET: your-super-secret-jwt-key-change-this-in-production
      AI_ML_SERVICE_URL: http://ai-ml-service:8002
      MQTT_BROKER: mosquitto
      MQTT_PORT: 1883
    ports:
      - "3001:3001"
    depends_on:
      - ai-ml-service
      - mosquitto
    networks:
      - iot-network

  # Frontend
  frontend:
    build:
      context: .
      dockerfile: Dockerfile
    container_name: iot-frontend
    restart: unless-stopped
    environment:
      VITE_API_BASE_URL: http://172.16.3.171:3001/api
      VITE_WEBSOCKET_URL: http://172.16.3.171:3001
    ports:
      - "80:80"
    depends_on:
      - backend
    networks:
      - iot-network

  # Redis for caching (optional)
  redis:
    image: redis:7-alpine
    container_name: iot-redis
    restart: unless-stopped
    ports:
      - "6379:6379"
    networks:
      - iot-network

  # Mosquitto MQTT Broker
  mosquitto:
    image: eclipse-mosquitto:2.0
    container_name: iot-mqtt-broker
    restart: unless-stopped
    ports:
      - "1883:1883"
      - "9001:9001"
    volumes:
      - ./mosquitto/config:/mosquitto/config
      - ./mosquitto/data:/mosquitto/data
      - ./mosquitto/log:/mosquitto/log
    networks:
      - iot-network

  # Monitoring Stack
  prometheus:
    image: prom/prometheus:latest
    container_name: iot-prometheus
    ports:
      - "9090:9090"
    volumes:
      - ./monitoring/prometheus.yml:/etc/prometheus/prometheus.yml:ro
      - ./monitoring/alert.rules.yml:/etc/prometheus/alert.rules.yml:ro
      - prometheus_data:/prometheus
    command:
      - '--config.file=/etc/prometheus/prometheus.yml'
      - '--storage.tsdb.path=/prometheus'
      - '--web.console.libraries=/etc/prometheus/console_libraries'
      - '--web.console.templates=/etc/prometheus/consoles'
      - '--storage.tsdb.retention.time=200h'
      - '--web.enable-lifecycle'
    restart: unless-stopped
    networks:
      - iot-network
      - monitoring
    depends_on:
      - backend
      - ai-ml-service

  grafana:
    image: grafana/grafana:latest
    container_name: iot-grafana
    ports:
      - "3000:3000"
    environment:
      - GF_SECURITY_ADMIN_PASSWORD=IOT@098
      - GF_USERS_ALLOW_SIGN_UP=false
      - GF_INSTALL_PLUGINS=grafana-piechart-panel,grafana-worldmap-panel
      - GF_SECURITY_ALLOW_EMBEDDING=true
      - GF_SECURITY_COOKIE_SAMESITE=lax
      - GF_SECURITY_COOKIE_SECURE=false
      - GF_SERVER_ROOT_URL=http://172.16.3.171:3000
    volumes:
      - grafana_data:/var/lib/grafana
      - ./monitoring/dashboards:/var/lib/grafana/dashboards:ro
      - ./monitoring/grafana/provisioning:/etc/grafana/provisioning:ro
    restart: unless-stopped
    depends_on:
      - prometheus
    networks:
      - monitoring

  node-exporter:
    image: prom/node-exporter:latest
    container_name: iot-node-exporter
    ports:
      - "9100:9100"
    volumes:
      - /proc:/host/proc:ro
      - /sys:/host/sys:ro
      - /:/rootfs:ro
    command:
      - '--path.procfs=/host/proc'
      - '--path.rootfs=/rootfs'
      - '--path.sysfs=/host/sys'
      - '--collector.filesystem.mount-points-exclude=^/(sys|proc|dev|host|etc)($$|/)'
    restart: unless-stopped
    networks:
      - monitoring

  mongodb-exporter:
    image: bitnami/mongodb-exporter:latest
    container_name: iot-mongodb-exporter
    environment:
      - MONGODB_URI=mongodb://172.16.3.171:27017/iot_classroom
    ports:
      - "9216:9216"
    restart: unless-stopped
    networks:
      - monitoring

  redis-exporter:
    image: oliver006/redis_exporter:latest
    container_name: iot-redis-exporter
    environment:
      - REDIS_ADDR=redis:6379
      - REDIS_PASSWORD=
    ports:
      - "9121:9121"
    restart: unless-stopped
    depends_on:
      - redis
    networks:
      - iot-network
      - monitoring

volumes:
  # mongodb_data:  # Not needed when using localhost MongoDB
  prometheus_data:
  grafana_data:

networks:
  iot-network:
    driver: bridge
  monitoring:
    driver: bridge<|MERGE_RESOLUTION|>--- conflicted
+++ resolved
@@ -45,11 +45,7 @@
     restart: unless-stopped
     environment:
       NODE_ENV: production
-<<<<<<< HEAD
-      MONGODB_URI: mongodb://host.docker.internal:27017/iot_classroom
-=======
       MONGODB_URI: mongodb://172.16.3.171:27017/iot_classroom
->>>>>>> daf14210
       PORT: 3001
       JWT_SECRET: your-super-secret-jwt-key-change-this-in-production
       AI_ML_SERVICE_URL: http://ai-ml-service:8002
