const express = require('express');
const router = express.Router();
const {
  submitNotice,
  getNotices,
  getActiveNotices,
  getPendingNotices,
  reviewNotice,
  editNotice,
  publishNotice,
  scheduleAndPublishNotice,
  updateNotice,
  deleteNotice,
  getNoticeStats,
  searchNotices,
  bulkApprove,
  bulkReject,
  bulkArchive,
  bulkDelete,
  getDrafts,
  saveDraft,
  updateDraft,
  deleteDraft,
  upload
} = require('../controllers/noticeController');
const { auth, authorize } = require('../middleware/auth');
const { body, param, query } = require('express-validator');

// Validation middleware
const noticeValidation = [
  body('title').trim().isLength({ min: 1, max: 200 }).withMessage('Title must be 1-200 characters'),
  body('content').trim().isLength({ min: 1, max: 2000 }).withMessage('Content must be 1-2000 characters'),
  body('priority').optional().isIn(['low', 'medium', 'high', 'urgent']).withMessage('Invalid priority'),
  body('category').optional().isIn(['general', 'academic', 'administrative', 'event', 'emergency', 'maintenance']).withMessage('Invalid category'),
  body('expiryDate').optional().isISO8601().withMessage('Invalid expiry date'),
<<<<<<< HEAD
  body('targetAudience').optional().isJSON().withMessage('Invalid target audience format')
=======
  body('targetAudience').optional().isJSON().withMessage('Invalid target audience format'),
  body('selectedBoards').optional().custom((value) => {
    if (!value) return true; // Optional field
    try {
      // Handle both JSON string and array formats
      const boards = typeof value === 'string' ? JSON.parse(value) : value;
      if (!Array.isArray(boards)) {
        throw new Error('Selected boards must be an array');
      }
      if (boards.length > 5) {
        throw new Error('Selected boards must be an array with max 5 boards');
      }
      // Validate each board ID is a valid MongoDB ObjectId
      boards.forEach(boardId => {
        if (!/^[0-9a-fA-F]{24}$/.test(boardId)) {
          throw new Error('Each selected board must be a valid ID');
        }
      });
      return true;
    } catch (error) {
      throw new Error(error.message);
    }
  })
>>>>>>> d1ea5296
];

const reviewValidation = [
  body('action').isIn(['approve', 'reject']).withMessage('Action must be approve or reject'),
  body('rejectionReason').optional().trim().isLength({ min: 1 }).withMessage('Rejection reason is required')
];

// Routes

// Submit a new notice (any authenticated user)
router.post('/submit',
  auth,
  upload.array('attachments', 5), // Allow up to 5 files
  noticeValidation,
  submitNotice
);

// Get notices (filtered by user permissions)
router.get('/',
  auth,
  [
    query('page').optional().isInt({ min: 1 }).withMessage('Page must be a positive integer'),
    query('limit').optional().isInt({ min: 1, max: 100 }).withMessage('Limit must be 1-100'),
    query('status').optional().isIn(['pending', 'approved', 'rejected', 'published', 'archived']).withMessage('Invalid status'),
    query('category').optional().isIn(['general', 'academic', 'administrative', 'event', 'emergency', 'maintenance']).withMessage('Invalid category'),
    query('priority').optional().isIn(['low', 'medium', 'high', 'urgent']).withMessage('Invalid priority')
  ],
  getNotices
);

// Get active notices for current user
router.get('/active', auth, getActiveNotices);

// Get pending notices (admin only)
router.get('/pending',
  auth,
  authorize('admin', 'super-admin'),
  getPendingNotices
);

// Review notice (approve/reject) - admin only
router.patch('/:id/review',
  auth,
  authorize('admin', 'super-admin'),
  param('id').isMongoId().withMessage('Invalid notice ID'),
  reviewValidation,
  reviewNotice
);

// Edit notice content - admin only
router.patch('/:id/edit',
  auth,
  authorize('admin', 'super-admin'),
  param('id').isMongoId().withMessage('Invalid notice ID'),
  [
    body('title').trim().isLength({ min: 1, max: 200 }).withMessage('Title must be 1-200 characters'),
    body('content').trim().isLength({ min: 1, max: 2000 }).withMessage('Content must be 1-2000 characters'),
    body('contentType').optional().isIn(['announcement', 'event', 'news', 'alert', 'information', 'reminder']).withMessage('Invalid content type'),
    body('tags').optional().isArray().withMessage('Tags must be an array'),
    body('tags.*').optional().isString().trim().isLength({ min: 1, max: 50 }).withMessage('Each tag must be 1-50 characters')
  ],
  editNotice
);

// Publish approved notice - admin only
router.patch('/:id/publish',
  auth,
  authorize('admin', 'super-admin'),
  param('id').isMongoId().withMessage('Invalid notice ID'),
  publishNotice
);

// Schedule and publish approved notice - admin only
router.patch('/:id/schedule-publish',
  auth,
  authorize('admin', 'super-admin'),
  param('id').isMongoId().withMessage('Invalid notice ID'),
  [
    body('duration').optional().isInt({ min: 5, max: 3600 }).withMessage('Duration must be 5-3600 seconds'),
    body('scheduleType').optional().isIn(['fixed', 'recurring', 'always']).withMessage('Invalid schedule type'),
    body('selectedDays').optional().isArray().withMessage('Selected days must be an array'),
    body('selectedDays.*').optional().isInt({ min: 0, max: 6 }).withMessage('Day must be 0-6'),
    body('startTime').optional().matches(/^([01]?[0-9]|2[0-3]):[0-5][0-9]$/).withMessage('Invalid start time format (HH:MM)'),
    body('endTime').optional().matches(/^([01]?[0-9]|2[0-3]):[0-5][0-9]$/).withMessage('Invalid end time format (HH:MM)'),
    body('assignedBoards').optional().isArray().withMessage('Assigned boards must be an array'),
    body('assignedBoards.*').optional().isMongoId().withMessage('Invalid board ID'),
    body('skipScheduling').optional().isBoolean().withMessage('Skip scheduling must be boolean')
  ],
  scheduleAndPublishNotice
);

// Update notice
router.patch('/:id',
  auth,
  param('id').isMongoId().withMessage('Invalid notice ID'),
  noticeValidation,
  updateNotice
);

// Delete notice
router.delete('/:id',
  auth,
  param('id').isMongoId().withMessage('Invalid notice ID'),
  deleteNotice
);

// Get notice statistics (admin only)
router.get('/stats/admin',
  auth,
  authorize('admin', 'super-admin'),
  getNoticeStats
);

// Search notices with advanced filters
router.get('/search',
  auth,
  searchNotices
);

// Draft management routes
router.get('/drafts',
  auth,
  getDrafts
);

router.post('/drafts',
  auth,
  saveDraft
);

router.put('/drafts/:id',
  auth,
  param('id').isMongoId().withMessage('Invalid draft ID'),
  updateDraft
);

router.delete('/drafts/:id',
  auth,
  param('id').isMongoId().withMessage('Invalid draft ID'),
  deleteDraft
);

// Bulk operations (admin only)
router.post('/bulk-approve',
  auth,
  authorize('admin', 'super-admin'),
  [
    body('noticeIds').isArray({ min: 1 }).withMessage('Notice IDs array is required'),
    body('noticeIds.*').isMongoId().withMessage('Invalid notice ID format')
  ],
  bulkApprove
);

router.post('/bulk-reject',
  auth,
  authorize('admin', 'super-admin'),
  [
    body('noticeIds').isArray({ min: 1 }).withMessage('Notice IDs array is required'),
    body('noticeIds.*').isMongoId().withMessage('Invalid notice ID format'),
    body('rejectionReason').trim().isLength({ min: 1 }).withMessage('Rejection reason is required')
  ],
  bulkReject
);

router.post('/bulk-archive',
  auth,
  authorize('admin', 'super-admin'),
  [
    body('noticeIds').isArray({ min: 1 }).withMessage('Notice IDs array is required'),
    body('noticeIds.*').isMongoId().withMessage('Invalid notice ID format')
  ],
  bulkArchive
);

router.post('/bulk-delete',
  auth,
  authorize('admin', 'super-admin'),
  [
    body('noticeIds').isArray({ min: 1 }).withMessage('Notice IDs array is required'),
    body('noticeIds.*').isMongoId().withMessage('Invalid notice ID format')
  ],
  bulkDelete
);

module.exports = router;<|MERGE_RESOLUTION|>--- conflicted
+++ resolved
@@ -33,9 +33,6 @@
   body('priority').optional().isIn(['low', 'medium', 'high', 'urgent']).withMessage('Invalid priority'),
   body('category').optional().isIn(['general', 'academic', 'administrative', 'event', 'emergency', 'maintenance']).withMessage('Invalid category'),
   body('expiryDate').optional().isISO8601().withMessage('Invalid expiry date'),
-<<<<<<< HEAD
-  body('targetAudience').optional().isJSON().withMessage('Invalid target audience format')
-=======
   body('targetAudience').optional().isJSON().withMessage('Invalid target audience format'),
   body('selectedBoards').optional().custom((value) => {
     if (!value) return true; // Optional field
@@ -59,7 +56,6 @@
       throw new Error(error.message);
     }
   })
->>>>>>> d1ea5296
 ];
 
 const reviewValidation = [
