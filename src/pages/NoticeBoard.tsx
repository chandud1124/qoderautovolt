--- conflicted
+++ resolved
@@ -4,13 +4,8 @@
 import { Badge } from '@/components/ui/badge';
 import { Tabs, TabsContent, TabsList, TabsTrigger } from '@/components/ui/tabs';
 import { Alert, AlertDescription } from '@/components/ui/alert';
-<<<<<<< HEAD
 import { Dialog, DialogContent, DialogDescription, DialogHeader, DialogTitle } from '@/components/ui/dialog';
-import { Loader2, Plus, Eye, Clock, CheckCircle, XCircle, AlertTriangle, Monitor, Edit, Trash2 } from 'lucide-react';
-=======
-import { Dialog, DialogContent, DialogHeader, DialogTitle } from '@/components/ui/dialog';
 import { Loader2, Plus, Eye, Clock, CheckCircle, XCircle, AlertTriangle, Monitor, Edit, Trash2, FileText } from 'lucide-react';
->>>>>>> d1ea5296
 import { NoticeSubmissionForm } from '@/components/NoticeSubmissionForm';
 import { NoticeApprovalPanel } from '@/components/NoticeApprovalPanel';
 import BoardManager from '@/components/BoardManager';
@@ -347,144 +342,8 @@
           </TabsTrigger>
         </TabsList>
 
-<<<<<<< HEAD
         <TabsContent value="live-preview">
           <LiveScreenPreview />
-=======
-        <TabsContent value="active" className="space-y-4">
-          {activeNotices.length === 0 ? (
-            <Card>
-              <CardContent className="flex items-center justify-center h-32">
-                <p className="text-muted-foreground">No active notices at the moment</p>
-              </CardContent>
-            </Card>
-          ) : (
-            <div className="grid gap-4">
-              {activeNotices.map((notice) => (
-                <Card key={notice._id} className="hover:shadow-md transition-shadow">
-                  <CardHeader>
-                    <div className="flex justify-between items-start">
-                      <div className="space-y-2">
-                        <CardTitle className="text-xl">{notice.title}</CardTitle>
-                        <div className="flex items-center gap-2">
-                          <Badge variant={getPriorityColor(notice.priority)}>
-                            {notice.priority.toUpperCase()}
-                          </Badge>
-                          <Badge variant="outline">{notice.category}</Badge>
-                          <Badge variant={getStatusColor(notice.status)}>
-                            {getStatusIcon(notice.status)}
-                            <span className="ml-1">{notice.status}</span>
-                          </Badge>
-                        </div>
-                      </div>
-                      <div className="flex items-center gap-2">
-                        <Button
-                          variant="outline"
-                          size="sm"
-                          onClick={() => handleEditNotice(notice)}
-                          title="Edit this notice"
-                        >
-                          <Edit className="h-4 w-4" />
-                        </Button>
-                        <Button
-                          variant="outline"
-                          size="sm"
-                          onClick={() => handleDeleteNotice(notice._id)}
-                          className="text-red-600 hover:text-red-700 hover:bg-red-50"
-                          title="Delete this notice"
-                        >
-                          <Trash2 className="h-4 w-4" />
-                        </Button>
-                        <div className="text-right text-sm text-muted-foreground">
-                          <p>By: {notice.submittedBy.name}</p>
-                          <p>{formatDate(notice.createdAt)}</p>
-                          {notice.expiryDate && (
-                            <p className="text-orange-600">
-                              Expires: {formatDate(notice.expiryDate)}
-                            </p>
-                          )}
-                        </div>
-                      </div>
-                    </div>
-                  </CardHeader>
-                  <CardContent>
-                    <div className="prose prose-sm max-w-none">
-                      <p className="whitespace-pre-wrap">{notice.content}</p>
-                    </div>
-                    {notice.attachments && notice.attachments.length > 0 && (
-                      <div className="mt-4">
-                        <h4 className="font-medium mb-2">Attachments:</h4>
-                        <div className="grid grid-cols-1 sm:grid-cols-2 gap-4">
-                          {notice.attachments.map((attachment, index) => {
-                            const isImage = attachment.mimetype?.startsWith('image/');
-                            const isVideo = attachment.mimetype?.startsWith('video/');
-
-                            return (
-                              <div key={index} className="border rounded-lg p-3 bg-gray-50">
-                                {isImage && (
-                                  <div className="mb-2">
-                                    <img
-                                      src={attachment.url}
-                                      alt={attachment.originalName}
-                                      className="w-full h-32 object-cover rounded cursor-pointer"
-                                      onClick={() => window.open(attachment.url, '_blank')}
-                                    />
-                                  </div>
-                                )}
-                                {isVideo && (
-                                  <div className="mb-2">
-                                    <video
-                                      src={attachment.url}
-                                      className="w-full h-32 object-cover rounded cursor-pointer"
-                                      controls
-                                      onClick={(e) => {
-                                        e.preventDefault();
-                                        window.open(attachment.url, '_blank');
-                                      }}
-                                    />
-                                  </div>
-                                )}
-                                {!isImage && !isVideo && (
-                                  <div className="mb-2 flex items-center justify-center h-32 bg-gray-200 rounded">
-                                    <FileText className="h-8 w-8 text-gray-500" />
-                                  </div>
-                                )}
-                                <Button
-                                  variant="outline"
-                                  size="sm"
-                                  className="w-full"
-                                  onClick={() => window.open(attachment.url, '_blank')}
-                                >
-                                  <Eye className="h-4 w-4 mr-1" />
-                                  {attachment.originalName}
-                                </Button>
-                              </div>
-                            );
-                          })}
-                        </div>
-                      </div>
-                    )}
-                    {notice.targetBoards && notice.targetBoards.length > 0 && (
-                      <div className="mt-4">
-                        <h4 className="font-medium mb-2 flex items-center">
-                          <Monitor className="h-4 w-4 mr-2" />
-                          Display Boards:
-                        </h4>
-                        <div className="flex flex-wrap gap-2">
-                          {notice.targetBoards.map((assignment, index) => (
-                            <Badge key={index} variant="outline" className="text-xs">
-                              Board ID: {assignment.boardId.slice(-6)} • Priority: {assignment.priority}
-                            </Badge>
-                          ))}
-                        </div>
-                      </div>
-                    )}
-                  </CardContent>
-                </Card>
-              ))}
-            </div>
-          )}
->>>>>>> d1ea5296
         </TabsContent>
 
         {(user?.role === 'admin' || user?.role === 'super-admin') && (
@@ -664,15 +523,9 @@
           <DialogContent className="max-w-2xl max-h-[80vh] overflow-y-auto" aria-describedby="edit-notice-description">
             <DialogHeader>
               <DialogTitle>Edit Notice</DialogTitle>
-<<<<<<< HEAD
               <DialogDescription>
                 Modify the content of this notice. Changes will be saved immediately.
               </DialogDescription>
-=======
-              <p id="edit-notice-description" className="text-sm text-muted-foreground">
-                Edit the content of the selected notice. Changes will be saved immediately.
-              </p>
->>>>>>> d1ea5296
             </DialogHeader>
             <div className="space-y-4">
               <div className="text-sm text-muted-foreground">
